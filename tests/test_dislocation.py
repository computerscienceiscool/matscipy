import os
import unittest
import matscipytest
import sys

import matscipy.dislocation as sd
import numpy as np

from ase.calculators.lammpslib import LAMMPSlib
from scipy.optimize import minimize
from matscipy.calculators.eam import EAM

try:
    import matplotlib
except ImportError:
    print("matplotlib not found: skipping some tests")

try:
    import lammps
except ImportError:
    print("lammps not found: skipping some tests")

try:
    import atomman
except ImportError:
    print("atomman not found: skipping some tests")

try:
    import ovito
except ImportError:
    print("ovito not found: skipping some tests")


class TestDislocation(matscipytest.MatSciPyTestCase):
    """Class to store test for dislocation.py module."""

    @unittest.skipIf("atomman" not in sys.modules, 'requires Stroh solution from atomman to run')
    def test_core_position(self):
        """Make screw dislocation and fit a core position to it.

        Tests that the fitted core position is same as created
        """
        print("Fitting the core, takes about 10 seconds")
        dft_alat = 3.19

        dft_C11 = 488
        dft_C12 = 200
        dft_C44 = 137

        dft_elastic_param = [dft_alat,
                             dft_C11,
                             dft_C12,
                             dft_C44]

        cent_x = np.sqrt(6.0) * dft_alat / 3.0
        center = np.array((cent_x, 0.0, 0.0))

        # make the cell with dislocation core not in center
        disloc, bulk, u = sd.make_screw_cyl(dft_alat, dft_C11,
                                            dft_C12, dft_C44,
                                            cylinder_r=40,
                                            center=center)

        #  initial guess is the center of the cell
        initial_guess = np.diagonal(disloc.cell).copy()[:2] / 2.0

        core_pos = sd.fit_core_position(disloc, bulk, dft_elastic_param,
                                        origin=initial_guess,
                                        hard_core=False, core_radius=40)
        self.assertArrayAlmostEqual(core_pos, initial_guess + center[:2], tol=1e-4)

    def test_elastic_constants_EAM(self):
        """Test the get_elastic_constants() function using matscipy EAM calculator."""
        target_values = np.array([3.14339177996466,  # alat
                                  523.0266819809012,  # C11
                                  202.1786296941397,  # C12
                                  160.88179872237012])  # C44 for eam4

        pot_name = "w_eam4.fs"
        calc_EAM = EAM(pot_name)
        obtained_values = sd.get_elastic_constants(calculator=calc_EAM,
                                                   delta=1.0e-3)

        self.assertArrayAlmostEqual(obtained_values, target_values, tol=1e-4)

    # This function tests the lammpslib and LAMMPS installation and thus skipped during automated testing
    @unittest.skipIf("lammps" not in sys.modules,
                     "LAMMPS installation is required and thus is not good for automated testing")
    def test_elastic_constants_lammpslib(self):
        """Test the get_elastic_constants() function using lammpslib.

        If lammps crashes, check "lammps.log" file in the tests directory
        See lammps and ASE documentation on how to make lammpslib work
        """
        print("WARNING: In case lammps crashes no error message is printed: ",
              "check 'lammps.log' file in test folder")
        target_values = np.array([3.14339177996466,  # alat
                                  523.0266819809012,  # C11
                                  202.1786296941397,  # C12
                                  160.88179872237012])  # C44 for eam4

        pot_name = "w_eam4.fs"

        lammps = LAMMPSlib(lmpcmds=["pair_style eam/fs",
                                    "pair_coeff * * %s W" % pot_name],
                           atom_types={'W': 1}, keep_alive=True,
                           log_file="lammps.log")

        obtained_values = sd.get_elastic_constants(calculator=lammps,
                                                   delta=1.0e-3)

        os.remove("lammps.log")

        self.assertArrayAlmostEqual(obtained_values, target_values, tol=1e-4)

    # This function tests the lammpslib and LAMMPS installation and thus skipped during automated testing
    @unittest.skipIf("lammps" not in sys.modules,
                     "LAMMPS installation is required and thus is not good for automated testing")
    def test_screw_cyl_lammpslib(self):
        """Test make_crew_cyl() and call lammpslib caclulator.

        If lammps crashes, check "lammps.log" file in the tests directory
        See lammps and ASE documentation on how to make lammpslib work
        """
        print("WARNING: In case lammps crashes no error message is printed: ",
              "check 'lammps.log' file in test folder")

        alat = 3.14339177996466
        C11 = 523.0266819809012
        C12 = 202.1786296941397
        C44 = 160.88179872237012

        cylinder_r = 40

        cent_x = np.sqrt(6.0) * alat / 3.0
        center = (cent_x, 0.0, 0.0)

        pot_name = "w_eam4.fs"
        target_toten = -13086.484626  # Target value for w_eam4

        lammps = LAMMPSlib(lmpcmds=["pair_style eam/fs",
                                    "pair_coeff * * %s W" % pot_name],
                           atom_types={'W': 1}, keep_alive=True,
                           log_file="lammps.log")

        disloc_ini, bulk_ini, __ = sd.make_screw_cyl(alat, C11, C12, C44,
                                                     cylinder_r=cylinder_r,
                                                     l_extend=center)

        disloc_ini.calc = lammps
        ini_toten = disloc_ini.get_potential_energy()
        self.assertAlmostEqual(ini_toten, target_toten, places=4)

        disloc_fin, __, __ = sd.make_screw_cyl(alat, C11, C12, C44,
                                               cylinder_r=cylinder_r,
                                               center=center)
        disloc_fin.calc = lammps
        fin_toten = disloc_fin.get_potential_energy()
        self.assertAlmostEqual(fin_toten, target_toten, places=4)
        os.remove("lammps.log")

    # Also requires version of atomman higher than 1.3.1.1
    @unittest.skipIf("matplotlib" not in sys.modules or "atomman" not in sys.modules,
                     "Requires matplotlib and atomman which is not a part of automated testing environment")
    def test_differential_displacement(self):
        """Test differential_displacement() function from atomman

        """
        alat = 3.14339177996466
        C11 = 523.0266819809012
        C12 = 202.1786296941397
        C44 = 160.88179872237012

        cylinder_r = 40

        cent_x = np.sqrt(6.0) * alat / 3.0
        center = (cent_x, 0.0, 0.0)

        disloc_ini, bulk_ini, __ = sd.make_screw_cyl(alat, C11, C12, C44,
                                                     cylinder_r=cylinder_r,
                                                     l_extend=center)

        disloc_fin, __, __ = sd.make_screw_cyl(alat, C11, C12, C44,
                                               cylinder_r=cylinder_r,
                                               center=center)

        fig = sd.show_NEB_configurations([disloc_ini, disloc_fin], bulk_ini,
                                         xyscale=5.0, show=False)
        print("'dd_test.png' will be created: check the displacement map")
        fig.savefig("dd_test.png")

    @unittest.skipIf("atomman" not in sys.modules, 'requires Stroh solution from atomman to run')
    def test_read_dislo_QMMM(self):
        """Test read_dislo_QMMM() function"""

        alat = 3.14339177996466
        C11 = 523.0266819809012
        C12 = 202.1786296941397
        C44 = 160.88179872237012

        target_values = {"Nat": 1443,  # total number of atoms
                         "QM": 12,  # number of atoms in QM region
                         "MM": 876,  # number of atoms in MM region
                         "fixed": 555}  # number of fixed atoms

        cylinder_r = 40

        disloc, __, __ = sd.make_screw_cyl(alat, C11, C12, C44,
                                           cylinder_r=cylinder_r)

        x, y, _ = disloc.positions.T
        R = np.sqrt((x - x.mean()) ** 2 + (y - y.mean()) ** 2)

        R_cut = alat * np.sqrt(6.0) / 2.0 + 0.2  # radius for 12 QM atoms
        QM_mask = R < R_cut

        region = disloc.get_array("region")
        region[QM_mask] = np.full_like(region[QM_mask], "QM")
        disloc.set_array("region", region)

        disloc.write("test_read_dislo.xyz")

        test_disloc, __ = sd.read_dislo_QMMM("test_read_dislo.xyz")
        os.remove("test_read_dislo.xyz")
        Nat = len(test_disloc)

        self.assertEqual(Nat, target_values["Nat"])

        total_Nat_type = 0
        for atom_type in ["QM", "MM", "fixed"]:
            Nat_type = np.count_nonzero(region == atom_type)
            total_Nat_type += Nat_type
            self.assertEqual(Nat_type, target_values[atom_type])

        self.assertEqual(Nat, total_Nat_type)  # total number of atoms in region is equal to Nat (no atoms unmapped)
        # TODO
        #  self.assertAtomsAlmostEqual(disloc, test_disloc) - gives an error of _cell attribute new ase version?

    @unittest.skipIf("atomman" not in sys.modules, 'requires Stroh solution from atomman to run')
    def test_stroh_solution(self):
        """Builds isotropic Stroh solution and compares it to Volterra solution"""

        alat = 3.14
        C11 = 523.0
        C12 = 202.05
        C44 = 160.49

        # A = 2. * C44 / (C11 - C12)
        # print(A) # A = 0.999937 very isotropic material.
        # At values closer to 1.0 Stroh solution is numerically unstable and does not pass checks
        cylinder_r = 40
        burgers = alat * np.sqrt(3.0) / 2.

        __, W_bulk, u_stroh = sd.make_screw_cyl(alat, C11, C12, C44,
                                                cylinder_r=cylinder_r)
        x, y, __ = W_bulk.positions.T
        # make center of the cell at the dislocation core
        x -= x.mean()
        y -= y.mean()
        u_volterra = np.arctan2(y, x) * burgers / (2.0 * np.pi)

        # compare x and y components with zeros - isotropic solution
        self.assertArrayAlmostEqual(np.zeros_like(u_volterra), u_stroh[:, 0], tol=1e-4)
        self.assertArrayAlmostEqual(np.zeros_like(u_volterra), u_stroh[:, 1], tol=1e-4)
        #  compare z component with simple Volterra solution
        self.assertArrayAlmostEqual(u_volterra, u_stroh[:, 2])

    def test_make_screw_quadrupole_kink(self):
        """Test the total number of atoms in the quadrupole double kink configuration"""

        alat = 3.14
        n1u = 5
        kink_length = 20

        kink, _, _ = sd.make_screw_quadrupole_kink(alat=alat, n1u=n1u, kink_length=kink_length)
        quadrupole_base, _, _, _ = sd.make_screw_quadrupole(alat=alat, n1u=n1u)

        self.assertEqual(len(kink), len(quadrupole_base) * 2 * kink_length)

    @unittest.skipIf("atomman" not in sys.modules, 'requires Stroh solution from atomman to run')
    def test_make_screw_cyl_kink(self):
        """Test the total number of atoms and number of fixed atoms in the cylinder double kink configuration"""

        alat = 3.14339177996466
        C11 = 523.0266819809012
        C12 = 202.1786296941397
        C44 = 160.88179872237012

        cent_x = np.sqrt(6.0) * alat / 3.0
        center = [cent_x, 0.0, 0.0]

        cylinder_r = 40
        kink_length = 26

        kink, large_disloc, straight_bulk = sd.make_screw_cyl_kink(alat, C11, C12, C44, kink_length=kink_length,
                                                                   cylinder_r=cylinder_r, kind="double")

        # check the total number of atoms as compared to make_screw_cyl()
        disloc, _, _ = sd.make_screw_cyl(alat, C11, C12, C12, cylinder_r=cylinder_r, l_extend=center)

        self.assertEqual(len(kink), len(disloc) * 2 * kink_length)

        kink_fixed_atoms = kink.constraints[0].get_indices()
        reference_fixed_atoms = kink.constraints[0].get_indices()

        # check that the same number of atoms is fixed
        self.assertEqual(len(kink_fixed_atoms), len(reference_fixed_atoms))
        # check that the fixed atoms are the same and with same positions
        self.assertArrayAlmostEqual(kink_fixed_atoms, reference_fixed_atoms)
        self.assertArrayAlmostEqual(kink.positions[kink_fixed_atoms],
                                    large_disloc.positions[reference_fixed_atoms])

    def test_slice_long_dislo(self):
        """Function to test slicing tool"""

        alat = 3.14339177996466
        b = np.sqrt(3.0) * alat / 2.0
        n1u = 5
        kink_length = 20

        kink, straight_dislo, kink_bulk = sd.make_screw_quadrupole_kink(alat=alat, n1u=n1u, kink_length=kink_length)
        quadrupole_base, _, _, _ = sd.make_screw_quadrupole(alat=alat, n1u=n1u)

        sliced_kink, core_positions = sd.slice_long_dislo(kink, kink_bulk, b)

        # check the number of sliced configurations is equal to length of 2 * kink_length * 3 (for double kink)
        self.assertEqual(len(sliced_kink), kink_length * 3 * 2)

        # check that the bulk and kink slices are the same size
        bulk_sizes = [len(slice[0]) for slice in sliced_kink]
        kink_sizes = [len(slice[1]) for slice in sliced_kink]
        self.assertArrayAlmostEqual(bulk_sizes, kink_sizes)

        # check that the size of slices are the same as single b configuration
        self.assertArrayAlmostEqual(len(quadrupole_base), len(sliced_kink[0][0]))

        right_kink, straight_dislo, kink_bulk = sd.make_screw_quadrupole_kink(alat=alat, n1u=n1u, kind="right",
                                                                              kink_length=kink_length)
        sliced_right_kink, _ = sd.slice_long_dislo(right_kink, kink_bulk, b)
        # check the number of sliced configurations is equal to length of kink_length * 3 - 2 (for right kink)
        self.assertEqual(len(sliced_right_kink), kink_length * 3 - 2)

        left_kink, straight_dislo, kink_bulk = sd.make_screw_quadrupole_kink(alat=alat, n1u=n1u, kind="left",
                                                                              kink_length=kink_length)
        sliced_left_kink, _ = sd.slice_long_dislo(left_kink, kink_bulk, b)
        # check the number of sliced configurations is equal to length of kink_length * 3 - 1 (for left kink)
        self.assertEqual(len(sliced_left_kink), kink_length * 3 - 1)

    def check_disloc(self, cls, ref_angle, structure="BCC", test_u=True,
                     burgers=0.5 * np.array([1.0, 1.0, 1.0]), tol=10.0):
        alat = 3.14339177996466
        C11 = 523.0266819809012
        C12 = 202.1786296941397
        C44 = 160.88179872237012

        d = cls(alat, C11, C12, C44)
        bulk, disloc = d.build_cylinder(20.0)
        assert len(bulk) == len(disloc)

        if test_u:
            # test the consistency
            # displacement = disloc.positions - bulk.positions
            stroh_displacement = d.displacements(bulk.positions,
                                                 np.diag(bulk.cell) / 2.0,
                                                 self_consistent=d.self_consistent)

            displacement = disloc.positions - bulk.positions

            np.testing.assert_array_almost_equal(displacement, stroh_displacement)

        results = sd.ovito_dxa_straight_dislo_info(disloc, structure=structure)
        assert len(results) == 1
        position, b, line, angle = results[0]
        self.assertArrayAlmostEqual(np.abs(b), burgers)  # signs can change

        err = angle - ref_angle
        print(f'angle = {angle} ref_angle = {ref_angle} err = {err}')
        assert abs(err) < tol

    @unittest.skipIf("atomman" not in sys.modules or 
                     "ovito" not in sys.modules,
                     "requires atomman and ovito")
    def test_screw_dislocation(self):
        self.check_disloc(sd.BCCScrew111Dislocation, 0.0)

    @unittest.skipIf("atomman" not in sys.modules or 
                     "ovito" not in sys.modules,
                     "requires atomman and ovito")
    def test_edge_dislocation(self):        
        self.check_disloc(sd.BCCEdge111Dislocation, 90.0)

    @unittest.skipIf("atomman" not in sys.modules or
                     "ovito" not in sys.modules,
                     "requires atomman and ovito")
    def test_edge100_dislocation(self,):
        self.check_disloc(sd.BCCEdge100Dislocation, 90.0,
                          burgers=np.array([1.0, 0.0, 0.0]))

    @unittest.skipIf("atomman" not in sys.modules or
                     "ovito" not in sys.modules,
                     "requires atomman and ovito")
    def test_edge100110_dislocation(self,):
        self.check_disloc(sd.BCCEdge100110Dislocation, 90.0,
                          burgers=np.array([1.0, 0.0, 0.0]))

    @unittest.skipIf("atomman" not in sys.modules or 
                     "ovito" not in sys.modules,
                     "requires atomman and ovito")
    def test_mixed_dislocation(self):
        self.check_disloc(sd.BCCMixed111Dislocation, 70.5)

    @unittest.skipIf("atomman" not in sys.modules or
                     "ovito" not in sys.modules,
                     "requires atomman and ovito")
    def test_30degree_diamond_partial_dislocation(self,):
        self.check_disloc(sd.DiamondGlide30degreePartial, 30.0,
                          structure="Diamond",
                          burgers=(1.0 / 6.0) * np.array([1.0, 2.0, 1.0]))

    @unittest.skipIf("atomman" not in sys.modules or
                     "ovito" not in sys.modules,
                     "requires atomman and ovito")
    def test_90degree_diamond_partial_dislocation(self,):
        self.check_disloc(sd.DiamondGlide90degreePartial, 90.0,
                          structure="Diamond",
                          burgers=(1.0 / 6.0) * np.array([2.0, 1.0, 1.0]))


    @unittest.skipIf("atomman" not in sys.modules or
                     "ovito" not in sys.modules,
                     "requires atomman and ovito")
    def test_screw_diamond_dislocation(self,):
        self.check_disloc(sd.DiamondGlideScrew, 0.0,
                          structure="Diamond", test_u=False,
                          burgers=(1.0 / 2.0) * np.array([0.0, 1.0, 1.0]))


    @unittest.skipIf("atomman" not in sys.modules or
                     "ovito" not in sys.modules,
                     "requires atomman and ovito")
    def test_60degree_diamond_dislocation(self,):
        self.check_disloc(sd.DiamondGlide60Degree, 60.0,
                          structure="Diamond", test_u=False,
                          burgers=(1.0 / 2.0) * np.array([1.0, 0.0, 1.0]))

    def check_glide_configs(self, cls, structure="BCC"):
        alat = 3.14339177996466
        C11 = 523.0266819809012
        C12 = 202.1786296941397
        C44 = 160.88179872237012

        d = cls(alat, C11, C12, C44)
        bulk, disloc_ini, disloc_fin = d.build_glide_configurations(radius=40)

        assert len(bulk) == len(disloc_ini)
        assert len(disloc_ini) == len(disloc_fin)

        assert all(disloc_ini.get_array("fix_mask") ==
                   disloc_fin.get_array("fix_mask"))

        results = sd.ovito_dxa_straight_dislo_info(disloc_ini,
                                                   structure=structure)
        assert len(results) == 1
        ini_x_position = results[0][0][0]

        results = sd.ovito_dxa_straight_dislo_info(disloc_fin,
                                                   structure=structure)
        assert len(results) == 1
        fin_x_position = results[0][0][0]
        # test that difference between initial and final positions are
        # roughly equal to glide distance.
        # Since the configurations are unrelaxed dxa gives
        # a very rough estimation (especially for edge dislcoations)
        # thus tolerance is taken to be ~1 Angstom
        np.testing.assert_almost_equal(fin_x_position - ini_x_position,
                                       d.glide_distance, decimal=0)

    @unittest.skipIf("atomman" not in sys.modules or
                     "ovito" not in sys.modules,
                     "requires atomman and ovito")
    def test_screw_glide(self):
        self.check_glide_configs(sd.BCCScrew111Dislocation)

    @unittest.skipIf("atomman" not in sys.modules or
                     "ovito" not in sys.modules,
                     "requires atomman and ovito")
    def test_edge_glide(self):
        self.check_glide_configs(sd.BCCEdge111Dislocation)

    @unittest.skipIf("atomman" not in sys.modules or
                     "ovito" not in sys.modules,
                     "requires atomman and ovito")
    def test_mixed_glide(self):
        self.check_glide_configs(sd.BCCMixed111Dislocation)

    @unittest.skipIf("atomman" not in sys.modules or
                     "ovito" not in sys.modules,
                     "requires atomman and ovito")
    def test_edge100_glide(self):
        self.check_glide_configs(sd.BCCEdge100Dislocation)

<<<<<<< HEAD
    @unittest.skipIf("atomman" not in sys.modules or
                     "ovito" not in sys.modules,
                     "requires atomman and ovito")
=======
    @unittest.skipIf("atomman" not in sys.modules,
                     "requires atomman")
>>>>>>> b995a289
    def test_edge100110_glide(self):
            self.check_glide_configs(sd.BCCEdge100110Dislocation)

    @unittest.skipIf("atomman" not in sys.modules,
                     "requires atomman")
    def test_30degree_diamond_partial_glide(self):
            self.check_glide_configs(sd.DiamondGlide30degreePartial,
                                     structure="Diamond")

    @unittest.skipIf("atomman" not in sys.modules,
                     "requires atomman")
    def test_90degree_diamond_partial_glide(self):
            self.check_glide_configs(sd.DiamondGlide90degreePartial,
                                     structure="Diamond")


    @unittest.skipIf("atomman" not in sys.modules,
                     "requires atomman")
    def test_screw_diamond_partial_glide(self):
            self.check_glide_configs(sd.DiamondGlideScrew,
                                     structure="Diamond")


    @unittest.skipIf("atomman" not in sys.modules,
                     "requires atomman")
    def test_60_diamond_partial_glide(self):
            self.check_glide_configs(sd.DiamondGlide60Degree,
                                     structure="Diamond")

if __name__ == '__main__':
    unittest.main()<|MERGE_RESOLUTION|>--- conflicted
+++ resolved
@@ -499,14 +499,9 @@
     def test_edge100_glide(self):
         self.check_glide_configs(sd.BCCEdge100Dislocation)
 
-<<<<<<< HEAD
-    @unittest.skipIf("atomman" not in sys.modules or
-                     "ovito" not in sys.modules,
-                     "requires atomman and ovito")
-=======
-    @unittest.skipIf("atomman" not in sys.modules,
-                     "requires atomman")
->>>>>>> b995a289
+    @unittest.skipIf("atomman" not in sys.modules or
+                     "ovito" not in sys.modules,
+                     "requires atomman and ovito")
     def test_edge100110_glide(self):
             self.check_glide_configs(sd.BCCEdge100110Dislocation)
 

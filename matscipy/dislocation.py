--- conflicted
+++ resolved
@@ -467,20 +467,12 @@
 
     unit_cell.calc = calculator
 
-<<<<<<< HEAD
-#   simple calculation to get the lattice constant and cohesive energy
-#    alat0 = W.cell[0][1] - W.cell[0][0]
-    sf = StrainFilter(unit_cell)  # or UnitCellFilter(W) -> to minimise wrt pos, cell
-    #opt = FIRE(sf)
-    opt = PreconLBFGS(sf)
-=======
     #   simple calculation to get the lattice constant and cohesive energy
     #    alat0 = W.cell[0][1] - W.cell[0][0]
     sf = StrainFilter(unit_cell)
     # or UnitCellFilter(W)
     # -> to minimise wrt pos, cell
     opt = FIRE(sf)
->>>>>>> bd6e6fdc
     opt.run(fmax=1e-4)  # max force in eV/A
     alat = unit_cell.cell.lengths()[0]
     #    print("a0 relaxation %.4f --> %.4f" % (a0, a))
